--- conflicted
+++ resolved
@@ -1,18 +1,12 @@
-<<<<<<< HEAD
-# Learn React Native - The Mobile Kickstart Course by Wix
-
-> :point_right: *FROM ROMAN: This is how I have formatted all my comments and notes here and below. Just search for the `:point_right:` emoji. These, of course, MUST be removed before merging any changes into the playground repo, let alone into anything more visible to the world.*
-
-> :point_right: *I think it's important to mention the core technology in the title. We aren't just sharing this with potential / prospect / recent hire, but with anyone interested in React Native. *
-
-The React Mobile Kickstart by Wix is a self-learning course designed to help you learn everything you need to know before diving into writing production code in [React Native](https://facebook.github.io/react-native/). This course is part of the official onboarding plan for every new developer joining the Wix Mobile Guild.
-=======
 # React Native Crash Course by Wix
 
 The React Native crash course by Wix is a self-learning course designed to help you learn everything 
 you need to know before diving into writing production code in [React Native](https://facebook.github.io/react-native/).
 This course is part of the official onboarding plan for every new developer joining the Wix Mobile Guild.
->>>>>>> 84812150
+
+> :point_right: *I think it's important to mention the core technology in the title. We aren't just sharing this with potential / prospect / recent hire, but with anyone interested in React Native. *
+
+The React Mobile Kickstart by Wix is a self-learning course designed to help you learn everything you need to know before diving into writing production code in [React Native](https://facebook.github.io/react-native/). This course is part of the official onboarding plan for every new developer joining the Wix Mobile Guild.
 
 The Kickstart course is divided into 2 sections:
 
@@ -37,10 +31,7 @@
 5. [Add **e2e tests**](/docs/App.e2e.md) (with Detox)
 6. [Add **unit tests**](/docs/App.tests.md) (with Jest)
 7. [Adding a **Native Module**](/docs/App.NativeModule.md)
-<<<<<<< HEAD
-=======
 8. [Performance - Tools and Best Practice](/docs/App.performance.md)
->>>>>>> 84812150
 
 Here is how our app will look like:
 
