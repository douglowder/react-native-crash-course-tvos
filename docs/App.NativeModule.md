--- conflicted
+++ resolved
@@ -17,11 +17,7 @@
 
 In Android, we will use the native Android toast command; in iOS - the native `UIAlertController` command.
 
-<<<<<<< HEAD
-You can view the final code [here](https://github.com/roiberlin/native-toast-library).
-=======
 You can view the final code [here](https://github.com/shahardavid/react-native-my-toast).
->>>>>>> fc2e4c25
 
 # Getting Started
 
@@ -153,11 +149,7 @@
 3. Right click the MyToast project (with blue icon) and choose **Add file to “MyToast”**.
 In the popup window choose the 2 files you just downloaded and press the "Add" button - you should now be able to see the files in your project
 
-<<<<<<< HEAD
-Download the iOS files from [here](https://github.com/roiberlin/native-toast-library/raw/master/resorces/RNNativeLibrary-IOSToastFiles.zip)
-=======
 iOS Toast module implementation:
->>>>>>> fc2e4c25
 
 Open the `MyToast.m` and under 
 ```objective-c
@@ -214,11 +206,7 @@
 }
 ```
 
-<<<<<<< HEAD
-Your new MyToast.m file should look like [this](https://github.com/roiberlin/native-toast-library/blob/master/ios/RNNativeToastLibrary.m).
-=======
 Your new MyToast.m file should look like [this](https://github.com/shahardavid/react-native-my-toast/blob/master/ios/MyToast.m).
->>>>>>> fc2e4c25
 
 #### (Optional) Add Type Definitions
 
@@ -287,15 +275,8 @@
 
 You can now navigate back and run your app with `react-native run-ios`.
 
-<<<<<<< HEAD
-###### Create a screen
-
-Replace the contents of your `App.js` file with [this](https://github.com/roiberlin/native-toast-library/blob/master/RNNativeToastExample/App.js) and replace the line
-`import MyToast from ‘react-native-my-toast’;` with `import YourModuleName from ‘react-native-XXXX’;`, where XXXX is your unique part (see [here](#Upload-your-library-to-NPM)).
-=======
 In terminal, from within the `MyToastExample` project folder and `npm install`.
 ## Create a screen
->>>>>>> fc2e4c25
 
 Replace the contents of your `App.js` file with [this](https://raw.githubusercontent.com/shahardavid/react-native-my-toast/master/example/App.js)
 
