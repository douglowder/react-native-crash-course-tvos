--- conflicted
+++ resolved
@@ -33,8 +33,6 @@
   },
   "jest": {
     "preset": "react-native"
-<<<<<<< HEAD
-=======
   },
   "detox": {
     "test-runner": "mocha",
@@ -46,6 +44,5 @@
         "name": "iPhone 8"
       }
     }
->>>>>>> 313919ae
   }
 }